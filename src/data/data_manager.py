--- conflicted
+++ resolved
@@ -122,10 +122,6 @@
         users: Dict[str, Dict] = {}
         empty_key = "<LEER>"
 
-<<<<<<< HEAD
-        for seller in self.get_seller_as_list():
-            key = seller.email if not self.seller_is_empty(seller) else empty_key
-=======
         def is_empty(s: SellerDataClass) -> bool:
             return not any(
                 getattr(s, attr).strip() for attr in [
@@ -139,18 +135,13 @@
 
         for seller in self.get_seller_as_list():
             key = seller.email if not is_empty(seller) else empty_key
->>>>>>> 201acca9
             if key not in users:
-                users[key] = {"info": seller, "ids": [], "stamms": []}
-            if seller.id and seller.id not in users[key]["ids"]:
-                users[key]["ids"].append(seller.id)
-<<<<<<< HEAD
-        
+                users[key] = {"info": seller, "ids": [seller.id], "stamms": []}
+            else:
+                if seller.id not in users[key]["ids"]:
+                    users[key]["ids"].append(seller.id)
         users = self.__move_empty_to_end(users)
         
-=======
-
->>>>>>> 201acca9
         return users
 
     def _assign_main_numbers_to_sellers(self) -> Dict[str, Dict]:
@@ -181,11 +172,8 @@
                     }
                 sellers[empty_key]["ids"].append(stnr_num)
                 sellers[empty_key]["stamms"].append(main)
-<<<<<<< HEAD
 
         sellers = self.__move_empty_to_end(sellers)
-=======
->>>>>>> 201acca9
         return sellers
 
     def get_aggregated_users(self) -> Dict[str, Dict]:
