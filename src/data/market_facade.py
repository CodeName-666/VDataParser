
"""High level facade combining various market related components."""

from PySide6.QtCore import QObject, Slot, Signal
from .data_manager import DataManager
from .market_config_handler import MarketConfigHandler
from .singelton_meta import SingletonMeta
from .pdf_display_config import PdfDisplayConfig
from generator import FileGenerator
from objects import FleatMarket
from typing import List, Dict, Any, Union
import tempfile
import os
from backend import MySQLInterface
from backend.advance_db_connector import AdvancedDBManager


class MarketObserver(QObject):

    status_info = Signal(str, str)
    data_manager_loaded = Signal(object)
    pdf_display_config_loaded = Signal(object)

    def __init__(self, market = None, json_path: str = ""):
        """

        Initialize the MarketObserver with a JSON path.
        :param json_path: Path to the JSON file.
        """
        QObject.__init__(self)
        self.market_config_handler: MarketConfigHandler = MarketConfigHandler()
        self.data_manager: DataManager = DataManager()
        self.pdf_display_config_loader: PdfDisplayConfig = PdfDisplayConfig()
        self.file_generator: FileGenerator = None
        self.fm: FleatMarket = None
        self._data_ready = False
        self._project_exists = False
        self._market = market
        self._project_dir = ""


    def set_data_ready_satus(self, status: bool) -> None:
        """
        Set the data ready status.
        :param status: Boolean indicating if the data is ready.
        """
        self._data_ready = status
    
    def is_data_ready(self) -> bool:
        """
        Check if the data is ready.
        :return: True if the data is ready, False otherwise.
        """
        return self._data_ready

    def project_exists(self) -> bool:
        """
        Check if a project already exists.
        :return: True if a project exists, False otherwise.
        """
        return self._project_exists
    
    def set_project_exists(self, status: bool) -> None:
        """
        Set the project exists status.
        :param status: Boolean indicating if a project exists.
        """
        self._project_exists = status

    def init_project(self, export_path: str) -> None:
        """Initialise a new project based on an exported market file."""

        # reset the config handler to its defaults and point it to the export
        self.market_config_handler = MarketConfigHandler()
        self.market_config_handler.set_full_market_path(export_path)
        self._project_exists = True

    def load_local_market_project(self, json_path: str) -> bool:
        """
        Load a local market project from a JSON file.

        :param json_path: Path to the local JSON file.
        """
        ret = False
        if json_path:
            # Load the market configuration from the provided JSON path
            ret = self.market_config_handler.load(json_path)
            if ret:
                self._project_exists = True
                market_json_path = self.market_config_handler.get_full_market_path()
                pdf_display_config = self.market_config_handler.get_full_pdf_coordinates_config_path()
                # Initialize the DataManager with the market JSON path
                ret = self.data_manager.load(market_json_path)
                if ret:
                    if not self.data_manager.settings_available():
                        default_settings = self.market_config_handler.get_default_settings()
                        self.data_manager.set_default_settings(default_settings)
                        self.status_info.emit("WARNING", f"Keine Settings gefunden. Default Einstellungen wurden geladen.")
                    # Setup the FleatMarket with the loaded data
                    self.data_manager_loaded.emit(self.data_manager)
                    self.setup_data_generation()

                    self.status_info.emit("INFO", f"Projekt geladen: {json_path}")
                else:
                    self.status_info.emit("ERROR", "Daten konnten nicht geladen werden")
                # Load the PDF display configuration
                ret = self.pdf_display_config_loader.load(pdf_display_config)
                if ret:
                    self.pdf_display_config_loaded.emit(self.pdf_display_config_loader)

            else:
                self.status_info.emit("ERROR", "Projektkonfiguration konnte nicht geladen werden")

        return ret

    def load_local_market_export(self, json_path: str) -> bool:
        """
        Load local JSON data.

        :param json_path: Path to the local JSON file.
        """
        ret = False
        if json_path:
            ret = self.data_manager.load(json_path)
            if ret:
                # Setup the FleatMarket with the loaded data
                self.data_manager_loaded.emit(self.data_manager)
                self.pdf_display_config_loaded.emit(self.pdf_display_config_loader) # Send empty config
                self.setup_data_generation()
                self.status_info.emit("INFO", f"Export geladen: {json_path}")
            else:
                self.status_info.emit("ERROR", "Export konnte nicht geladen werden")

            self.market_config_handler.set_full_market_path(json_path)

            #self.file_generator = FileGenerator(self.data_manager)
        return ret

    @Slot()
    def setup_data_generation(self) -> None:
        
        self._data_ready = True
        self.fm: FleatMarket = FleatMarket()
        self.fm.load_sellers(self.data_manager.get_seller_as_list())
        self.fm.load_main_numbers(self.data_manager.get_main_number_as_list())
        self.file_generator = FileGenerator(self.fm)

    @Slot(str)
    def storage_path_changed(self,path: str):
        self.market_config_handler.set_full_pdf_coordinates_config_path(path)
        if not self._project_dir:
            self._project_dir = os.path.dirname(path)
        MarketFacade().save_project(self._market, self._project_dir)

    def get_data(self):
        return self.data_manager

    def get_pdf_data(self) -> Dict[str, Any]:
        """
        Retrieve data for PDF generation.

        :return: A dictionary containing data for PDF generation.
        """
        return self.market_config_handler.get_pdf_generation_data()

    def connect_signals(self, market) -> None:
        self._market = market
        self.data_manager_loaded.connect(market.set_market_data)
        self.pdf_display_config_loaded.connect(market.set_pdf_config)

        market.pdf_display_storage_path_changed.connect(self.storage_path_changed)


    def generate_pdf_data(self) -> None:
        """
        Generate PDF data for the market.
        This method should be implemented to create the necessary PDF data.
        """
        if self._data_ready:
            self.file_generator.create_pdf_data(self.market_config_handler.get_pdf_generation_data())

    def generate_seller_data(self) -> None:
        """Generate seller related data files (DAT, statistics, etc.)."""
        if self._data_ready:
            self.file_generator.create_seller_data()

    def generate_all(self) -> None:
        """Generate all data and the PDF using stored settings."""
        if self._data_ready:
            self.file_generator.create_all(self.market_config_handler.get_pdf_generation_data())

    def save_project(self, dir_path: str) -> bool:
        """Save the current project to ``dir_path``."""
        import os
        import shutil

        try:
            market_file = self.market_config_handler.get_market_name()
            os.makedirs(dir_path, exist_ok=True)
            self.data_manager.save(os.path.join(dir_path, market_file))
            self.pdf_display_config_loader.save(os.path.join(dir_path, "pdf_display_config.json"))
            self.market_config_handler.save_to(os.path.join(dir_path, "project.json"))
            pdf_path = self.pdf_display_config_loader.get_full_pdf_path()
            if pdf_path and os.path.isfile(pdf_path):
                shutil.copy(pdf_path, os.path.join(dir_path, os.path.basename(pdf_path)))
            self.status_info.emit("INFO", f"Projekt gespeichert: {dir_path}")
            return True
        except Exception as err:  # pragma: no cover - runtime errors handled
            self.status_info.emit("ERROR", str(err))
            return False
        
        

class MarketFacade(QObject, metaclass=SingletonMeta):
    """
    A facade for market operations, providing a simplified interface to interact with market data.
    """

    status_info = Signal(str, str)

    def __init__(self):

        QObject.__init__(self)


        self._market_list: List = []

    def load_online_market(self, market, info: dict) -> bool:
        """Load market data from a MySQL database.

        Parameters
        ----------
        market:
            Target :class:`Market` view.
        info:
            Dictionary containing connection parameters (host, port, database,
            user and password).
        """

        host = info.get("host")
        port = info.get("port")
        database = info.get("database")
        user = info.get("user")
        password = info.get("password")

        tmp_path = None
        ret = False
        try:
            mysql_if = MySQLInterface(host=host, user=user, password=password,
                                      database=database, port=port)
            with AdvancedDBManager(mysql_if) as db:
                fd, tmp_path = tempfile.mkstemp(suffix=".json")
                os.close(fd)
                db.export_to_custom_json(tmp_path)

            new_observer = self.create_observer(market)
            new_observer.connect_signals(market)
            ret = new_observer.load_local_market_export(tmp_path)

            if ret:
                self.status_info.emit(
                    "INFO",
                    f"Online-Datenbank geladen: {database}@{host}:{port}"
                )
            else:
                self.status_info.emit("ERROR", "Daten konnten nicht geladen werden")
        except Exception as e:
            self.status_info.emit("ERROR", f"Fehler beim Laden der Datenbank: {e}")
            ret = False
        finally:
            if tmp_path and os.path.exists(tmp_path):
                try:
                    os.remove(tmp_path)
                except OSError:
                    pass
        return ret

    def load_local_market_porject(self, market, json_path: str) -> bool:
        """
        Load a local market project from a JSON file.

        :param json_path: Path to the local JSON file.
        """

        new_observer = self.create_observer(market, json_path)
        new_observer.connect_signals(market)
        ret = new_observer.load_local_market_project(json_path)
    
        return ret

    def load_local_market_export(self, market, json_path: str) -> bool:
        """
        Load local JSON data.

        :param json_path: Path to the local JSON file.
        """
        new_observer = self.create_observer(market)
        new_observer.connect_signals(market)
        ret = new_observer.load_local_market_export(json_path)
        if ret:
            self.create_project_from_export(market, json_path, "")
        return ret

    def market_already_exists(self, market) -> bool:
        market = next(
            ((mk, obs)[0] for mk, obs in self._market_list if mk == market), None)
        if market is not None:
            return True
        return False

    def get_observer(self, market):
        """
        Retrieve the observer for the specified market.

        :param market: The market instance to observe.
        :return: The observer instance for the market, or None if not found.
        """
        for mk, observer in self._market_list:
            if mk == market:
                return observer
        return None

    def create_observer(self, market, json_path ="") -> MarketObserver:
        """
        Create an observer for the specified market.

        :param market: The market instance to observe.
        :return: An observer instance for the market.
        """

        if not self.market_already_exists(market):
            observer = MarketObserver()
            observer.status_info.connect(self.status_info)
            self._market_list.append((market, observer))
        else:
            observer = self.get_observer(market)
        return observer

    def create_project_from_export(self, market, export_path: str, target_dir: str) -> bool:
        """Create a project configuration from a loaded export."""

        observer = self.get_observer(market)
        if not observer:
            self.status_info.emit("ERROR", "Kein Observer gefunden")
            return False

        observer.init_project(export_path)
        return True

    @Slot(object)
    def create_pdf_data(self, market) ->None:
        """
        Create PDF data for the specified market.

        :param market: The market instance for which to create PDF data.
        """
        observer = self.get_observer(market)
        if not observer:
            self.status_info.emit("ERROR", "Kein Observer gefunden")
            return
        try:
            observer.generate_pdf_data()
            self.status_info.emit("INFO", "PDF Daten generiert")
        except Exception as err:  # pragma: no cover - runtime errors handled
            self.status_info.emit("ERROR", str(err))

    @Slot(object)
    def create_seller_data(self, market) -> None:
        """Create seller related data files for the specified market."""
        observer = self.get_observer(market)
        if not observer:
            self.status_info.emit("ERROR", "Kein Observer gefunden")
            return
        try:
            observer.generate_seller_data()
            self.status_info.emit("INFO", "Verkäuferdaten generiert")
        except Exception as err:  # pragma: no cover - runtime errors handled
            self.status_info.emit("ERROR", str(err))
    
    @Slot(object)
    def create_market_data(self, market) -> None:
        """
        Create market data for the specified market.

        :param market: The market instance for which to create data.
        """
        observer = self.get_observer(market)
        if not observer:
            self.status_info.emit("ERROR", "Market observer not found")
            return
        try:
            market.set_data(observer.get_data())
            self.status_info.emit("INFO", "Marktdaten generiert")
        except Exception as err:  # pragma: no cover - runtime errors handled
            self.status_info.emit("ERROR", str(err))
        

    @Slot(object)
    def create_all_data(self, market) -> None:
        """
        Create all data for the specified market.

        :param market: The market instance for which to create all data.
        """
        observer = self.get_observer(market)
        if not observer:
            self.status_info.emit("ERROR", "Kein Observer gefunden")
            return
        try:
            if observer.file_generator:
                observer.generate_all()
                self.status_info.emit("INFO", "Alle Daten erstellt")
            else:
                raise RuntimeError("FileGenerator nicht bereit")
        except Exception as err:  # pragma: no cover - runtime errors handled
            self.status_info.emit("ERROR", str(err))

    def is_project(self, market) -> bool:
        """
        Check if a project exists for the specified market.

        :param market: The market instance to check.
        :return: True if a project exists, False otherwise.
        """
        observer: MarketObserver = self.get_observer(market)
        if observer:
            return observer.project_exists()
        return False

<<<<<<< HEAD
    @Slot(object, str)
    def save_project(self, market, dir_path: str) -> bool:
        """Save the current market project to ``dir_path``.

        This writes the market data, PDF layout configuration and the project
        configuration JSON into the given directory.
        """
=======
    def save_project(self, market, dir_path: str) -> bool:
        """Save the project of ``market`` into ``dir_path``."""
>>>>>>> 134538d9
        observer = self.get_observer(market)
        if not observer:
            self.status_info.emit("ERROR", "Kein Observer gefunden")
            return False
<<<<<<< HEAD

        try:
            os.makedirs(dir_path, exist_ok=True)

            market_file = os.path.join(
                dir_path,
                observer.market_config_handler.get_market_name() or "market.json",
            )
            pdf_file = os.path.join(
                dir_path,
                observer.market_config_handler.get_pdf_coordinates_config_name()
                or "pdf_display_config.json",
            )
            project_file = os.path.join(
                dir_path,
                observer.market_config_handler.get_storage_file_name() or "project.json",
            )

            observer.data_manager.json_data = observer.data_manager.export_to_json()
            observer.data_manager.save(market_file)

            observer.pdf_display_config_loader.save(pdf_file)

            observer.market_config_handler.set_full_market_path(market_file)
            observer.market_config_handler.set_full_pdf_coordinates_config_path(pdf_file)
            observer.market_config_handler.save_to(project_file)

            observer.set_project_exists(True)
            self.status_info.emit("INFO", f"Projekt gespeichert: {project_file}")
            return True
        except Exception as err:  # pragma: no cover - runtime errors handled
            self.status_info.emit("ERROR", f"Fehler beim Speichern: {err}")
            return False
=======
        return observer.save_project(dir_path)
>>>>>>> 134538d9
<|MERGE_RESOLUTION|>--- conflicted
+++ resolved
@@ -427,7 +427,6 @@
             return observer.project_exists()
         return False
 
-<<<<<<< HEAD
     @Slot(object, str)
     def save_project(self, market, dir_path: str) -> bool:
         """Save the current market project to ``dir_path``.
@@ -435,15 +434,10 @@
         This writes the market data, PDF layout configuration and the project
         configuration JSON into the given directory.
         """
-=======
-    def save_project(self, market, dir_path: str) -> bool:
-        """Save the project of ``market`` into ``dir_path``."""
->>>>>>> 134538d9
         observer = self.get_observer(market)
         if not observer:
             self.status_info.emit("ERROR", "Kein Observer gefunden")
             return False
-<<<<<<< HEAD
 
         try:
             os.makedirs(dir_path, exist_ok=True)
@@ -471,12 +465,8 @@
             observer.market_config_handler.set_full_pdf_coordinates_config_path(pdf_file)
             observer.market_config_handler.save_to(project_file)
 
-            observer.set_project_exists(True)
             self.status_info.emit("INFO", f"Projekt gespeichert: {project_file}")
             return True
         except Exception as err:  # pragma: no cover - runtime errors handled
             self.status_info.emit("ERROR", f"Fehler beim Speichern: {err}")
-            return False
-=======
-        return observer.save_project(dir_path)
->>>>>>> 134538d9
+            return False