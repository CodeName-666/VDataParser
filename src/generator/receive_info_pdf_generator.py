--- conflicted
+++ resolved
@@ -9,30 +9,15 @@
 from log import CustomLogger
 
 from display import (
-<<<<<<< HEAD
     ProgressTrackerAbstraction,
-=======
-    ProgressTrackerAbstraction as _TrackerBase,
->>>>>>> c13ae78b
     OutputInterfaceAbstraction,
     ConsoleProgressBar,
 )
 
 try:
-<<<<<<< HEAD
     from display import ProgressBarAbstraction
 except Exception:  # pragma: no cover - optional dependency
     ProgressBarAbstraction = None  # type: ignore
-=======
-    from display import ProgressBarAbstraction as _BarBase
-except Exception:  # pragma: no cover - optional dependency
-    _BarBase = None  # type: ignore
-
-try:
-    from display import ConsoleProgressBar as _ConsoleBar
-except Exception:  # pragma: no cover - optional dependency
-    _ConsoleBar = None  # type: ignore
->>>>>>> c13ae78b
 
 from pypdf import PdfReader, PdfWriter, PageObject
 from reportlab.pdfgen import canvas
@@ -101,11 +86,7 @@
         output_interface: Optional[OutputInterfaceAbstraction] = None,
     ):
         """Initialize the PDF generator."""
-<<<<<<< HEAD
-
-=======
-
->>>>>>> c13ae78b
+
         opath = Path(output_name)
         super().__init__(path, opath.stem, logger, output_interface)
 
@@ -113,20 +94,12 @@
         self._template_path = Path(pdf_template) if pdf_template else None
         self._coords: List[CoordinatesConfig] = coordinates or self.DEFAULT_COORDS
         self._display_dpi = display_dpi
-<<<<<<< HEAD
-        if not self._coords:
-            raise ValueError(
-                "Es wurden keine Koordinaten definiert und ReportLab ist nicht verfügbar."
-            )
-
-=======
         self._pickup_date = pickup_date
         if not self._coords:
             raise ValueError(
                 "Es wurden keine Koordinaten definiert und ReportLab ist nicht verfügbar."
             )
 
->>>>>>> c13ae78b
         self._entries_per_page = len(self._coords)
         base_path = Path(path) if path else Path(".")
         try:
@@ -134,7 +107,6 @@
         except Exception:
             self.path = base_path  # pragma: no cover - for stubbed base
         self._output_pdf = (base_path / opath).with_suffix(".pdf")
-<<<<<<< HEAD
 
         # --------------------------------------------------------------
         # Expose constructor parameters via typed properties
@@ -156,29 +128,6 @@
         return self._coords
 
     @coordinates.setter
-=======
-
-        # --------------------------------------------------------------
-        # Expose constructor parameters via typed properties
-        # --------------------------------------------------------------
-
-    # ---------------------------- properties ----------------------------
-    @property
-    def template_path(self) -> Optional[Path]:
-        """Path to the template PDF or ``None`` if not set."""
-        return self._template_path
-
-    @template_path.setter
-    def template_path(self, value: str | Path | None) -> None:
-        self._template_path = Path(value) if value else None
-
-    @property
-    def coordinates(self) -> List[CoordinatesConfig]:
-        """List of coordinate configurations used for PDF generation."""
-        return self._coords
-
-    @coordinates.setter
->>>>>>> c13ae78b
     def coordinates(self, value: List[CoordinatesConfig]) -> None:
         if not value:
             raise ValueError("coordinates list cannot be empty")
@@ -195,52 +144,6 @@
         if value <= 0:
             raise ValueError("display_dpi must be positive")
         self._display_dpi = value
-<<<<<<< HEAD
-
-    @property
-    def output_pdf(self) -> Path:
-        """Full path of the generated PDF file."""
-        return self._output_pdf
-
-    @output_pdf.setter
-    def output_pdf(self, value: str | Path) -> None:
-        self._output_pdf = Path(value)
-
-    # ------------------------------------------------------------------
-    # Data collection helpers
-    # ------------------------------------------------------------------
-    def _seller_rows(self) -> List[Tuple[str, str, str]]:  # noqa: D401
-        rows: list[Tuple[str, str, str]] = []
-        for idx, main_number in enumerate(self._fleat_market_data.main_numbers()):
-            if not getattr(main_number, "is_valid", lambda: False)():
-                continue
-            try:
-                number = str(int(main_number.number()))
-            except Exception:
-                continue  # silently skip invalid numbers
-            try:
-                seller = self._fleat_market_data.seller_at(idx)
-                name = f"{getattr(seller, 'nachname', 'Unbekannt')}, {getattr(seller, 'vorname', 'Unbekannt')}"
-            except Exception:
-                name = "Unbekannt, Unbekannt"
-            rows.append((name, number, "TEST DATUM"))
-        return rows
-
-    # ------------------------------------------------------------------
-    # Template loading / overlay helpers
-    # ------------------------------------------------------------------
-    def _template_bytes(self) -> Optional[bytes]:  # noqa: D401
-        if not self._template_path or not self._template_path.is_file():
-            self._output_and_log("ERROR", "Template PDF nicht gefunden.")
-            return None
-        try:
-            return self._template_path.read_bytes()
-        except Exception as err:  # pragma: no cover
-            self._output_and_log("ERROR", f"Fehler beim Lesen des Templates: {err}")
-            return None
-
-    def _overlay_page(self, rows: Sequence[Tuple[str, str, str]]):  # noqa: D401
-=======
 
     @property
     def output_pdf(self) -> Path:
@@ -295,7 +198,6 @@
             return None
 
     def _overlay_page(self, rows: Sequence[Tuple[str, str, str]]):  # noqa: D401
->>>>>>> c13ae78b
         if canvas is None:
             return None  # reportlab missing
 
@@ -381,7 +283,6 @@
     # ------------------------------------------------------------------
     def generate(
         self,
-<<<<<<< HEAD
         overall_tracker: Optional[ProgressTrackerAbstraction] = None,
         *,
         bar: Optional[ProgressBarAbstraction] = None,
@@ -405,31 +306,6 @@
             return
 
         template = self._template_bytes()
-=======
-        overall_tracker: Optional[_TrackerBase] = None,
-        *,
-        bar: Optional[_BarBase] = None,
-    ) -> None:  # noqa: D401
-        """Generate the PDF file."""
-        # 0. Dependency check ------------------------------------------------
-        if PdfReader is object or canvas is None:
-            self._output_and_log("ERROR", "PDF‑Libraries fehlen – Abbruch.")
-            if overall_tracker:
-                overall_tracker.increment()  # type: ignore[attr-defined]
-                # type: ignore[attr-defined]
-                overall_tracker.set_error(ImportError("pypdf/reportlab fehlt"))
-            return
-
-        self._output_and_log("INFO", "Starte PDF‑Generierung …")
-        rows = self._seller_rows()
-        if not rows:
-            self._output_and_log("INFO", "Keine gültigen Daten – nichts zu tun.")
-            if overall_tracker:
-                overall_tracker.increment()  # type: ignore[attr-defined]
-            return
-
-        template = self._template_bytes()
->>>>>>> c13ae78b
         if template is None:
             if overall_tracker:
                 overall_tracker.increment()
@@ -438,10 +314,6 @@
             return
 
         # 1. Progress helper -------------------------------------------------
-<<<<<<< HEAD
-=======
-        # tracker = _NoOpTracker() if _TrackerBase is None else _TrackerBase()
->>>>>>> c13ae78b
         tracker = ProgressTracker()
         total_pages = (len(rows) + self._entries_per_page - 1) // self._entries_per_page
         if hasattr(tracker, "reset"):
@@ -453,11 +325,7 @@
             except Exception:
                 pass
 
-<<<<<<< HEAD
         use_bar = bar or ConsoleProgressBar(length=50, description="PDF")
-=======
-        use_bar = bar or (_ConsoleBar(length=50, description="PDF") if _ConsoleBar else None)
->>>>>>> c13ae78b
 
         # 2. Run with optional console bar ----------------------------------
         if use_bar:
